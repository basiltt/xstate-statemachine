--- conflicted
+++ resolved
@@ -181,17 +181,7 @@
 INFO 🔀 Switch flipped 2 time(s).
 ```
 
-<<<<<<< HEAD
-![image](https://github.com/user-attachments/assets/fd3a8c61-032a-4269-b872-f876a8ff807d)
-
-
-1. The light starts as **Green**.
-2. After some time, it must turn **Yellow**.
-3. After a short time, it must turn **Red**.
-4. Finally, after a while, it goes back to **Green**.
-=======
 Boom—**no `if current_state == "on"` anywhere**. 🎉
->>>>>>> 4369d5d4
 
 #
 
