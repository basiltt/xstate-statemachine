--- conflicted
+++ resolved
@@ -26,9 +26,7 @@
       {items.map((item, i) => (
         <div key={i} className="flex items-center gap-2 text-[12px] leading-5">
           <Icon className={cn("w-3.5 h-3.5 shrink-0", colorClass)} />
-          <span className="truncate text-foreground">
-            {item.type ?? item.src ?? item}
-          </span>
+          <span className="truncate">{item.type ?? item.src ?? item}</span>
         </div>
       ))}
     </div>
@@ -46,37 +44,20 @@
     <Card
       className={cn(
         "w-[240px] rounded-lg border shadow-sm bg-card/90",
-        selected
-          ? "ring-2 ring-primary ring-offset-2 ring-offset-background"
-          : "border-border",
+        selected ? "ring-2 ring-primary ring-offset-2 ring-offset-background" : "border-border",
       )}
     >
       {/* Top anchor like XState */}
-      <Handle
-        type="target"
-        position={Position.Top}
-        className="!bg-transparent opacity-0"
-      />
+      <Handle type="target" position={Position.Top} className="!bg-transparent opacity-0" />
 
       {/* Only the header acts as drag handle — like XState */}
       <CardHeader className="p-2.5 drag-handle cursor-move bg-muted/60 rounded-t-lg border-b">
-<<<<<<< HEAD
-        <CardTitle className="text-[13px] font-semibold tracking-wide text-foreground">
-=======
-        <CardTitle className="text-[13px] font-semibold tracking-wide">
->>>>>>> 04c04a32
-          {data.label}
-        </CardTitle>
+        <CardTitle className="text-[13px] font-semibold tracking-wide">{data.label}</CardTitle>
       </CardHeader>
 
       {hasDetails && (
         <CardContent className="p-3">
-          <Section
-            title="Entry"
-            items={entryActions}
-            icon={Zap}
-            colorClass="text-yellow-500"
-          />
+          <Section title="Entry" items={entryActions} icon={Zap} colorClass="text-yellow-500" />
           <Section
             title="Invoke"
             items={invokeServices}
@@ -87,21 +68,9 @@
       )}
 
       {/* Multiple connection points like XState */}
-      <Handle
-        type="source"
-        position={Position.Bottom}
-        className="!bg-transparent opacity-0"
-      />
-      <Handle
-        type="source"
-        position={Position.Left}
-        className="!bg-transparent opacity-0"
-      />
-      <Handle
-        type="source"
-        position={Position.Right}
-        className="!bg-transparent opacity-0"
-      />
+      <Handle type="source" position={Position.Bottom} className="!bg-transparent opacity-0" />
+      <Handle type="source" position={Position.Left} className="!bg-transparent opacity-0" />
+      <Handle type="source" position={Position.Right} className="!bg-transparent opacity-0" />
     </Card>
   );
 };
@@ -114,7 +83,7 @@
       props.selected ? "border-primary/60" : "border-border",
     )}
   >
-    <div className="p-2 text-[12px] font-bold text-foreground drag-handle cursor-move border-b bg-secondary/30 rounded-t-lg">
+    <div className="p-2 text-[12px] font-bold text-muted-foreground drag-handle cursor-move border-b bg-secondary/30 rounded-t-lg">
       {props.data.label}
     </div>
     {/* children are rendered by layout; this component is the frame */}
@@ -129,29 +98,6 @@
   }));
 
   return (
-<<<<<<< HEAD
-    <div className="pointer-events-none">
-      <Card className="bg-card/80 pointer-events-none">
-        <CardHeader className="p-3 border-b drag-handle cursor-move pointer-events-auto">
-          <CardTitle className="text-sm text-[#4E4F5F] dark:text-[#4E4F5F]">
-            {data.label}
-          </CardTitle>
-        </CardHeader>
-        {ctxEntries.length > 0 && (
-          <CardContent className="p-3 pointer-events-auto">
-            <h4 className="text-[10px] font-semibold text-muted-foreground mb-1 tracking-wide uppercase">
-              Context
-            </h4>
-            {ctxEntries.map(({ key, type }) => (
-              <div key={key} className="text-[12px] leading-5">
-                <span className="font-mono font-medium">{key}</span>: {type}
-              </div>
-            ))}
-          </CardContent>
-        )}
-      </Card>
-    </div>
-=======
     <Card className="bg-card/80">
       <CardHeader className="p-3 border-b">
         <CardTitle className="text-sm">{data.label}</CardTitle>
@@ -169,7 +115,6 @@
         </CardContent>
       )}
     </Card>
->>>>>>> 04c04a32
   );
 };
 
