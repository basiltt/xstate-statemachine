--- conflicted
+++ resolved
@@ -17,25 +17,7 @@
 dagreGraph.setGraph({ rankdir: "TB", nodesep: 40, ranksep: 60 });
 
 const nodeWidth = 250;
-
-const estimateNodeHeight = (def: XStateNodeConfig): number => {
-  const base = 40; // header
-  const entryCount = Array.isArray(def.entry)
-    ? def.entry.length
-    : def.entry
-    ? 1
-    : 0;
-  const invokeCount = Array.isArray(def.invoke)
-    ? def.invoke.length
-    : def.invoke
-    ? 1
-    : 0;
-  const sections = (entryCount ? 1 : 0) + (invokeCount ? 1 : 0);
-  const rows = entryCount + invokeCount;
-
-  if (rows === 0) return base + 20; // padding
-  return base + sections * 16 + rows * 20 + 20; // headings + rows + padding
-};
+const nodeHeight = 60;
 
 export const getLayoutedElements = (
   machineDef: XStateNodeConfig,
@@ -45,19 +27,11 @@
   const edges: Edge[] = [];
   const machineId = machineDef.id;
 
-  function traverse(
-    stateKey: string,
-    stateDef: XStateNodeConfig,
-    parentId?: string,
-  ) {
+  function traverse(stateKey: string, stateDef: XStateNodeConfig, parentId?: string) {
     const stateId = parentId ? `${parentId}.${stateKey}` : stateKey;
     const isCompound = !!stateDef.states;
 
-    const nodeType = parentId
-      ? isCompound
-        ? "compoundStateNode"
-        : "stateNode"
-      : "rootNode";
+    const nodeType = parentId ? (isCompound ? "compoundStateNode" : "stateNode") : "rootNode";
 
     nodes.push({
       id: stateId,
@@ -72,19 +46,15 @@
       ...(parentId && { parentNode: parentId, extent: "parent" }),
     });
 
-    dagreGraph.setNode(stateId, { width: nodeWidth, height: estimateNodeHeight(stateDef) });
+    dagreGraph.setNode(stateId, { width: nodeWidth, height: nodeHeight });
     if (parentId) {
       dagreGraph.setParent(stateId, parentId);
     }
 
     if (stateDef.on) {
-      const transitions = Array.isArray(stateDef.on)
-        ? stateDef.on
-        : Object.entries(stateDef.on);
+      const transitions = Array.isArray(stateDef.on) ? stateDef.on : Object.entries(stateDef.on);
       for (const [event, transitionConfig] of transitions) {
-        const configs = Array.isArray(transitionConfig)
-          ? transitionConfig
-          : [transitionConfig];
+        const configs = Array.isArray(transitionConfig) ? transitionConfig : [transitionConfig];
         for (const config of configs) {
           const targetKey = typeof config === "string" ? config : config.target;
           if (targetKey) {
@@ -161,37 +131,17 @@
     childNodes.forEach((n) => {
       const dim = dagreGraph.node(n.id);
       const width = dim?.width ?? nodeWidth;
-<<<<<<< HEAD
-      const height = dim?.height ?? estimateNodeHeight(n.data.definition as XStateNodeConfig);
-=======
       const height = dim?.height ?? nodeHeight;
->>>>>>> 04c04a32
       minX = Math.min(minX, n.position.x);
       minY = Math.min(minY, n.position.y);
       maxX = Math.max(maxX, n.position.x + width);
       maxY = Math.max(maxY, n.position.y + height);
     });
 
-<<<<<<< HEAD
-    const ctxKeys = Object.keys(context ?? {});
-    const headerBase = 48; // header height
-    const ctxHeight =
-      ctxKeys.length > 0 ? 24 + ctxKeys.length * 20 : 0; // Context heading + rows
-    const headerOffset = headerBase + ctxHeight;
-
-    rootNode.position = {
-      x: minX - padding / 2,
-      y: minY - padding / 2 - headerOffset,
-    };
-    rootNode.style = {
-      width: maxX - minX + padding,
-      height: maxY - minY + padding + headerOffset,
-=======
     rootNode.position = { x: minX - padding / 2, y: minY - padding / 2 };
     rootNode.style = {
       width: maxX - minX + padding,
       height: maxY - minY + padding,
->>>>>>> 04c04a32
     } as any;
 
     childNodes.forEach((n) => {
